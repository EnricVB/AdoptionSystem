// Package dao implements data access objects for user management.
// This layer is responsible for:
// - Direct database operations and queries
// - Data mapping between database and domain models
// - Transaction management and data integrity
// - Raw SQL queries and complex database operations
// - Database connection handling and error management
package dao

import (
	"backend/internal/db"
	m "backend/internal/models"
	"backend/internal/services/security"
	"errors"
	"fmt"
	"time"

	"gorm.io/gorm"
)

// ========================================
// USER RETRIEVAL OPERATIONS
// ========================================

// GetAllUsers retrieves all user records from the database.
// Returns non-validated user data (excluding sensitive information like passwords).
//
// Database Operations:
// - Performs SELECT * FROM users
// - Maps User entities to NonValidatedUser DTOs
// - Excludes sensitive fields for security
//
// Returns:
//   - []m.NonValidatedUser: Slice of all users without sensitive data
//   - error: Database error or nil on success
func GetAllUsers() ([]m.NonValidatedUser, error) {
	// Open database connection
	gormDB := db.ORMOpen()

<<<<<<< HEAD
	// Retrieve all users from database
=======
>>>>>>> a6263fd8
	var users []m.User
	result := gormDB.Find(&users)

	if result.Error != nil {
		return nil, fmt.Errorf("error al leer usuarios: %v", result.Error)
	}

<<<<<<< HEAD
	// Map to non-validated user DTOs (exclude sensitive data)
=======
>>>>>>> a6263fd8
	var nonValidatedUsers []m.NonValidatedUser
	for _, user := range users {
		nonValidatedUser := m.NonValidatedUser{
			ID:           user.ID,
			Name:         user.Name,
			Surname:      user.Surname,
			Email:        user.Email,
			Address:      user.Address,
			FailedLogins: user.FailedLogins,
			IsBlocked:    user.IsBlocked,
		}
		nonValidatedUsers = append(nonValidatedUsers, nonValidatedUser)
	}

	return nonValidatedUsers, nil
}

// GetUserByID retrieves a specific user by their unique identifier.
// Returns non-validated user data (excluding sensitive information).
//
// Database Operations:
// - Performs SELECT * FROM users WHERE id = ?
// - Maps User entity to NonValidatedUser DTO
// - Handles record not found scenarios
//
// Parameters:
//   - id: Unique identifier of the user to retrieve
//
// Returns:
//   - *m.NonValidatedUser: User data without sensitive information
//   - error: Database error or record not found error
func GetUserByID(id uint) (*m.NonValidatedUser, error) {
	// Open database connection
	gormDB := db.ORMOpen()

<<<<<<< HEAD
	// Retrieve specific user by ID
=======
>>>>>>> a6263fd8
	var user m.User
	result := gormDB.Where("id = ?", id).First(&user)

	if result.Error != nil {
		return nil, fmt.Errorf("error al leer usuario con id %d: %v", id, result.Error)
	}

	nonValidatedUser := &m.NonValidatedUser{
		ID:           user.ID,
		Name:         user.Name,
		Surname:      user.Surname,
		Email:        user.Email,
		Address:      user.Address,
		FailedLogins: user.FailedLogins,
		IsBlocked:    user.IsBlocked,
	}

	return nonValidatedUser, nil
}

// GetUserByEmail retrieves a user by their email address.
// Returns non-validated user data for authentication and profile lookups.
//
// Database Operations:
// - Performs SELECT * FROM users WHERE email = ?
// - Maps User entity to NonValidatedUser DTO
// - Used for email-based authentication flows
//
// Parameters:
//   - email: Email address of the user to retrieve
//
// Returns:
//   - *m.NonValidatedUser: User data without sensitive information
//   - error: Database error or record not found error
func GetUserByEmail(email string) (*m.NonValidatedUser, error) {
	gormDB := db.ORMOpen()

	var user m.User
	result := gormDB.Where("email = ?", email).First(&user)

	if result.Error != nil {
		return nil, fmt.Errorf("error al leer usuario con email %s: %v", email, result.Error)
	}

	nonValidatedUser := &m.NonValidatedUser{
		ID:           user.ID,
		Name:         user.Name,
		Surname:      user.Surname,
		Email:        user.Email,
		Address:      user.Address,
		FailedLogins: user.FailedLogins,
		IsBlocked:    user.IsBlocked,
	}

	return nonValidatedUser, nil
}

<<<<<<< HEAD
// GetUserBySessionID retrieves a user by their active session identifier.
// Used for validating user sessions and maintaining authentication state.
//
// Database Operations:
// - Performs SELECT * FROM users WHERE Session_ID = ?
// - Maps User entity to NonValidatedUser DTO
// - Handles session validation and user lookup
//
// Parameters:
//   - sessionID: Active session identifier to lookup
//
// Returns:
//   - *m.NonValidatedUser: User data without sensitive information
//   - error: Database error or session not found error
=======
>>>>>>> a6263fd8
func GetUserBySessionID(sessionID string) (*m.NonValidatedUser, error) {
	gormDB := db.ORMOpen()

	var user m.User
	result := gormDB.Where("Session_ID = ?", sessionID).First(&user)

	if result.Error != nil {
		if errors.Is(result.Error, gorm.ErrRecordNotFound) {
			return nil, fmt.Errorf("usuario con sessionID %s no encontrado", sessionID)
		}
		return nil, fmt.Errorf("error al buscar usuario por sessionID: %v", result.Error)
	}

	nonValidatedUser := &m.NonValidatedUser{
		ID:           user.ID,
		Name:         user.Name,
		Surname:      user.Surname,
		Email:        user.Email,
		Address:      user.Address,
		FailedLogins: user.FailedLogins,
		IsBlocked:    user.IsBlocked,
	}

	return nonValidatedUser, nil
}

<<<<<<< HEAD
// Get2FA retrieves the current 2FA token for a user session.
// Used during two-factor authentication verification process.
//
// Database Operations:
// - Performs SELECT Two_Factor_Auth FROM users WHERE Session_ID = ?
// - Returns only the 2FA token field for security
// - Used in authentication flow validation
//
// Parameters:
//   - sessionID: Session identifier to lookup 2FA token
//
// Returns:
//   - string: Current 2FA token for the session
//   - error: Database error or session not found error
=======
>>>>>>> a6263fd8
func Get2FA(sessionID string) (string, error) {
	gormDB := db.ORMOpen()

	var _2fa string
	result := gormDB.Model(&m.User{}).
		Select("Two_Factor_Auth").
		Where("Session_ID = ?", sessionID).
		First(&_2fa)

	if result.Error != nil {
		return "", fmt.Errorf("error al obtener 2fa para usuario %s: %v", sessionID, result.Error)
	}

	return _2fa, nil
}

// ========================================
// USER AUTHENTICATION OPERATIONS
// ========================================

// GetValidatedUser performs user authentication by validating email and password.
// Returns complete user data including sensitive information for authenticated users.
//
// Database Operations:
// - Performs SELECT * FROM users WHERE email = ?
// - Validates password using bcrypt comparison
// - Returns full User entity for authenticated sessions
//
// Security Features:
// - Password hashing validation
// - Account blocking verification
// - Failed login attempt tracking
//
// Parameters:
//   - email: User's email address
//   - password: Plain text password to validate
//
// Returns:
//   - *m.User: Complete user data for authenticated user
//   - error: Authentication error or database error
func GetValidatedUser(email string, password string) (*m.User, error) {
	gormDB := db.ORMOpen()

	var user m.User
	result := gormDB.Debug().Where("email = ?", email).First(&user)

	if result.Error != nil {
		if errors.Is(result.Error, gorm.ErrRecordNotFound) {
			return nil, fmt.Errorf("usuario con email %s no encontrado", email)
		}
		return nil, fmt.Errorf("error al buscar usuario: %v", result.Error)
	}

	if user.IsBlocked {
		return nil, fmt.Errorf("usuario bloqueado")
	}

	hashedPassword, err := GetUserHashedPassword(email)
	if err != nil {
		return nil, fmt.Errorf("error al obtener contraseña para usuario %s: %v", email, err)
	}

	if !security.VerifyPassword(hashedPassword, password) {
		return nil, fmt.Errorf("credenciales inválidas")
	}

	return &user, nil
}

// ========================================
// USER CRUD OPERATIONS
// ========================================

// DeleteUserByID removes a user from the database by their ID.
// Performs hard deletion of user records.
//
// Database Operations:
// - Performs DELETE FROM users WHERE id = ?
// - Returns simplified user data after deletion
// - Handles referential integrity constraints
//
// Parameters:
//   - id: Unique identifier of the user to delete
//
// Returns:
//   - *m.SimplifiedUser: Basic user data of deleted record
//   - error: Database error or constraint violation error
func DeleteUserByID(id uint) (*m.SimplifiedUser, error) {
	gormDB := db.ORMOpen()

	var user m.SimplifiedUser
	result := gormDB.Delete(&m.User{}, id)

	if result.Error != nil {
		return nil, fmt.Errorf("error al eliminar usuario con id %d: %v", id, result.Error)
	}

	return &user, nil
}

<<<<<<< HEAD
// CreateUser creates a new user record in the database.
// Handles complete user registration with proper timestamp management.
//
// Database Operations:
// - Performs INSERT INTO users with all user data
// - Sets creation and update timestamps automatically
// - Handles password hashing and validation
//
// Business Logic:
// - Assigns creation timestamp (CrtDate)
// - Assigns update timestamp (UptDate)
// - Validates user data integrity
//
// Parameters:
//   - user: Complete user data for registration
//
// Returns:
//   - error: Database error or validation error, nil on success
func CreateUser(user *m.FullUser) error {
=======
func CreateUser(user *m.User) error {
>>>>>>> a6263fd8
	gormDB := db.ORMOpen()

	now := time.Now()
	user.CrtDate = now
	user.UptDate = now

	result := gormDB.Create(user)
	if result.Error != nil {
<<<<<<< HEAD
=======

>>>>>>> a6263fd8
		return fmt.Errorf("error al crear usuario: %v", result.Error)
	}

	return nil
}

<<<<<<< HEAD
// UpdateUser updates an existing user's information in the database.
// Handles partial updates with automatic timestamp management.
//
// Database Operations:
// - Performs UPDATE users SET ... WHERE id = ?
// - Updates modification timestamp automatically
// - Handles selective field updates
//
// Business Logic:
// - Updates UptDate timestamp automatically
// - Preserves data integrity during updates
// - Validates user existence before update
//
// Parameters:
//   - user: User data with updated information (must include valid ID)
//
// Returns:
//   - error: Database error or validation error, nil on success
=======
>>>>>>> a6263fd8
func UpdateUser(user *m.User) error {
	gormDB := db.ORMOpen()

	user.UptDate = time.Now()
	result := gormDB.Model(&m.User{}).
		Where("id = ?", user.ID).
		Updates(user)

	if result.Error != nil {
		return fmt.Errorf("error al actualizar usuario con id %d: %v", user.ID, result.Error)
	}

	return nil
}

// ========================================
// USER SECURITY AND LOGIN MANAGEMENT
// ========================================

// UpdateLoginData updates user login-related security information.
// Manages failed login attempts and account blocking status.
//
// Database Operations:
// - Performs UPDATE users SET failed_logins, is_blocked, upt_date WHERE email = ?
// - Updates security-related fields atomically
// - Handles account locking mechanisms
//
// Security Features:
// - Failed login attempt tracking
// - Account blocking management
// - Timestamp tracking for security audits
//
// Parameters:
//   - email: User's email address
//   - failedLogins: Number of failed login attempts
//   - isBlocked: Account blocking status
//
// Returns:
//   - error: Database error or user not found error
func UpdateLoginData(email string, failedLogins int, isBlocked bool) error {
	gormDB := db.ORMOpen()

	result := gormDB.Model(&m.User{}).
		Where("email = ?", email).
		Updates(map[string]interface{}{
			"failed_logins": failedLogins,
			"is_blocked":    isBlocked,
			"upt_date":      time.Now(),
		})

	if result.Error != nil {
		return fmt.Errorf("error al actualizar datos de login para usuario %s: %v", email, result.Error)
	}

	if result.RowsAffected == 0 {
		return fmt.Errorf("usuario con email %s no encontrado", email)
	}

	return nil
}

// IncrementFailedLogins increments the failed login counter for a user.
// Implements automatic account blocking after threshold is reached.
//
// Database Operations:
// - Performs SELECT failed_logins FROM users WHERE email = ?
// - Calculates new failed login count
// - Updates login data with blocking logic
//
// Security Logic:
// - Increments failed login counter by 1
// - Automatically blocks account if failed logins >= 5
// - Maintains security audit trail
//
// Parameters:
//   - email: User's email address
//
// Returns:
//   - error: Database error or user not found error
func IncrementFailedLogins(email string) error {
	gormDB := db.ORMOpen()

	var currentFailedLogins int
	result := gormDB.Model(&m.User{}).
		Select("failed_logins").
		Where("email = ?", email).
		First(&currentFailedLogins)

	if result.Error != nil {
		return fmt.Errorf("error al obtener failed_logins para usuario %s: %v", email, result.Error)
	}

	newFailedLogins := currentFailedLogins + 1

	isBlocked := newFailedLogins >= 5

	return UpdateLoginData(email, newFailedLogins, isBlocked)
}

// GetUserHashedPassword retrieves the hashed password for a user.
// Used for password validation during authentication processes.
//
// Database Operations:
// - Performs SELECT password FROM users WHERE email = ?
// - Returns only the password field for security
// - Used in authentication and password change flows
//
// Security Note:
// - Returns hashed password for bcrypt comparison
// - Should only be used in authentication contexts
// - Never expose raw passwords
//
// Parameters:
//   - email: User's email address
//
// Returns:
//   - string: Hashed password from database
//   - error: Database error or user not found error
func GetUserHashedPassword(email string) (string, error) {
	gormDB := db.ORMOpen()

	var password string
	result := gormDB.Select("password").Where("email = ?", email).First(&password)

	if result.Error != nil {
		return "", fmt.Errorf("error al obtener contraseña para usuario %s: %v", email, result.Error)
	}

	return password, nil
}

// ResetFailedLogins resets the failed login counter for a user.
// Used after successful authentication to clear security flags.
//
// Database Operations:
// - Calls UpdateLoginData with failedLogins = 0 and isBlocked = false
// - Clears security restrictions after successful login
// - Updates modification timestamp
//
// Security Logic:
// - Resets failed login counter to 0
// - Unblocks the account if previously blocked
// - Restores normal account access
//
// Parameters:
//   - email: User's email address
//
// Returns:
//   - error: Database error or user not found error
func ResetFailedLogins(email string) error {
	return UpdateLoginData(email, 0, false)
}

// BlockUser manually blocks a user account.
// Used for administrative account management and security enforcement.
//
// Database Operations:
// - Performs UPDATE users SET is_blocked = true, upt_date WHERE email = ?
// - Sets account blocking flag to true
// - Updates modification timestamp for audit trail
//
// Security Features:
// - Immediate account blocking
// - Audit trail maintenance
// - Administrative control over account access
//
// Parameters:
//   - email: User's email address to block
//
// Returns:
//   - error: Database error or user not found error
func BlockUser(email string) error {
	gormDB := db.ORMOpen()

	result := gormDB.Model(&m.User{}).
		Where("email = ?", email).
		Updates(map[string]interface{}{
			"is_blocked": true,
			"upt_date":   time.Now(),
		})

	if result.Error != nil {
		return fmt.Errorf("error al bloquear usuario %s: %v", email, result.Error)
	}

	if result.RowsAffected == 0 {
		return fmt.Errorf("usuario con email %s no encontrado", email)
	}

	return nil
}

// UnblockUser unblocks a previously blocked user account.
// Used for administrative account recovery and access restoration.
//
// Database Operations:
// - Calls UpdateLoginData with failedLogins = 0 and isBlocked = false
// - Restores account access and clears security flags
// - Updates modification timestamp
//
// Security Logic:
// - Removes account blocking flag
// - Resets failed login counter
// - Restores full account functionality
//
// Parameters:
//   - email: User's email address to unblock
//
// Returns:
//   - error: Database error or user not found error
func UnblockUser(email string) error {
	return UpdateLoginData(email, 0, false)
}

// ========================================
// TWO-FACTOR AUTHENTICATION OPERATIONS
// ========================================

// UpdateTwoFactorCode generates and updates a new 2FA token for a user.
// Used for two-factor authentication setup and token refresh.
//
// Database Operations:
// - Generates a new 6-digit 2FA code using security.Generate2FA
// - Performs UPDATE users SET two_factor_auth WHERE email = ?
// - Validates user existence after update
//
// Security Features:
// - Generates cryptographically secure 2FA codes
// - Updates 2FA token atomically
// - Validates operation success
//
// Parameters:
//   - email: User's email address
//
// Returns:
//   - string: Generated 2FA token
//   - error: Database error or user not found error
func UpdateTwoFactorCode(email string) (string, error) {
	gormDB := db.ORMOpen()
	_2fa := security.Generate2FA(6)

	result := gormDB.Model(&m.User{}).
		Where("email = ?", email).
		Updates(map[string]any{
			"two_factor_auth": _2fa,
		})

	_, err := GetUserByEmail(email)
	if result.Error != nil || err != nil {
		return "", fmt.Errorf("error al actualizar TwoFactorAuth para usuario %s: %v", email, result.Error)
	}

	if result.RowsAffected == 0 {
		return "", fmt.Errorf("usuario con email %s no encontrado", email)
	}

	return _2fa, nil
}

<<<<<<< HEAD
// GenerateSessionID creates and updates a new session identifier for a user.
// Used for session management and user authentication state tracking.
//
// Database Operations:
// - Generates a new 50-character session ID using security.Generate2FA
// - Performs UPDATE users SET session_id WHERE email = ?
// - Validates user existence after update
//
// Session Management:
// - Creates unique session identifiers
// - Maintains user authentication state
// - Enables session-based authentication flows
//
// Parameters:
//   - email: User's email address
//
// Returns:
//   - string: Generated session identifier
//   - error: Database error or user not found error
=======
>>>>>>> a6263fd8
func GenerateSessionID(email string) (string, error) {
	gormDB := db.ORMOpen()
	sessionID := security.Generate2FA(50)

	result := gormDB.Model(&m.User{}).
		Where("email = ?", email).
		Updates(map[string]any{
			"session_id": sessionID,
		})

	_, err := GetUserByEmail(email)
	if result.Error != nil || err != nil {
		return "", fmt.Errorf("error al actualizar SessionID para usuario %s: %v", email, result.Error)
	}

	if result.RowsAffected == 0 {
		return "", fmt.Errorf("usuario con email %s no encontrado", email)
	}

	return sessionID, nil
}<|MERGE_RESOLUTION|>--- conflicted
+++ resolved
@@ -37,10 +37,7 @@
 	// Open database connection
 	gormDB := db.ORMOpen()
 
-<<<<<<< HEAD
 	// Retrieve all users from database
-=======
->>>>>>> a6263fd8
 	var users []m.User
 	result := gormDB.Find(&users)
 
@@ -48,10 +45,7 @@
 		return nil, fmt.Errorf("error al leer usuarios: %v", result.Error)
 	}
 
-<<<<<<< HEAD
 	// Map to non-validated user DTOs (exclude sensitive data)
-=======
->>>>>>> a6263fd8
 	var nonValidatedUsers []m.NonValidatedUser
 	for _, user := range users {
 		nonValidatedUser := m.NonValidatedUser{
@@ -87,10 +81,7 @@
 	// Open database connection
 	gormDB := db.ORMOpen()
 
-<<<<<<< HEAD
 	// Retrieve specific user by ID
-=======
->>>>>>> a6263fd8
 	var user m.User
 	result := gormDB.Where("id = ?", id).First(&user)
 
@@ -148,7 +139,6 @@
 	return nonValidatedUser, nil
 }
 
-<<<<<<< HEAD
 // GetUserBySessionID retrieves a user by their active session identifier.
 // Used for validating user sessions and maintaining authentication state.
 //
@@ -163,8 +153,6 @@
 // Returns:
 //   - *m.NonValidatedUser: User data without sensitive information
 //   - error: Database error or session not found error
-=======
->>>>>>> a6263fd8
 func GetUserBySessionID(sessionID string) (*m.NonValidatedUser, error) {
 	gormDB := db.ORMOpen()
 
@@ -191,7 +179,6 @@
 	return nonValidatedUser, nil
 }
 
-<<<<<<< HEAD
 // Get2FA retrieves the current 2FA token for a user session.
 // Used during two-factor authentication verification process.
 //
@@ -206,8 +193,6 @@
 // Returns:
 //   - string: Current 2FA token for the session
 //   - error: Database error or session not found error
-=======
->>>>>>> a6263fd8
 func Get2FA(sessionID string) (string, error) {
 	gormDB := db.ORMOpen()
 
@@ -308,7 +293,6 @@
 	return &user, nil
 }
 
-<<<<<<< HEAD
 // CreateUser creates a new user record in the database.
 // Handles complete user registration with proper timestamp management.
 //
@@ -327,10 +311,7 @@
 //
 // Returns:
 //   - error: Database error or validation error, nil on success
-func CreateUser(user *m.FullUser) error {
-=======
 func CreateUser(user *m.User) error {
->>>>>>> a6263fd8
 	gormDB := db.ORMOpen()
 
 	now := time.Now()
@@ -339,17 +320,12 @@
 
 	result := gormDB.Create(user)
 	if result.Error != nil {
-<<<<<<< HEAD
-=======
-
->>>>>>> a6263fd8
 		return fmt.Errorf("error al crear usuario: %v", result.Error)
 	}
 
 	return nil
 }
 
-<<<<<<< HEAD
 // UpdateUser updates an existing user's information in the database.
 // Handles partial updates with automatic timestamp management.
 //
@@ -368,8 +344,6 @@
 //
 // Returns:
 //   - error: Database error or validation error, nil on success
-=======
->>>>>>> a6263fd8
 func UpdateUser(user *m.User) error {
 	gormDB := db.ORMOpen()
 
@@ -629,7 +603,6 @@
 	return _2fa, nil
 }
 
-<<<<<<< HEAD
 // GenerateSessionID creates and updates a new session identifier for a user.
 // Used for session management and user authentication state tracking.
 //
@@ -649,8 +622,6 @@
 // Returns:
 //   - string: Generated session identifier
 //   - error: Database error or user not found error
-=======
->>>>>>> a6263fd8
 func GenerateSessionID(email string) (string, error) {
 	gormDB := db.ORMOpen()
 	sessionID := security.Generate2FA(50)
