--- conflicted
+++ resolved
@@ -55,10 +55,7 @@
 //   - Success: Array of simplified pet data with adoption status
 //   - Error: HTTP error with appropriate status code
 func handleListPets(c echo.Context) error {
-<<<<<<< HEAD
 	// Delegate pet listing to handler layer
-=======
->>>>>>> a6263fd8
 	pets, httpErr := handlers.HandleListPets()
 	if httpErr.Code != 0 {
 		return response.ConvertToErrorResponse(c, httpErr)
@@ -79,19 +76,17 @@
 //   - Success: Complete pet data with all information
 //   - Error: HTTP error with appropriate status code
 func handleGetPetByID(c echo.Context) error {
-<<<<<<< HEAD
-	// Extract and validate pet ID from path parameter
-=======
->>>>>>> a6263fd8
 	id, err := strconv.Atoi(c.Param("id"))
 	if err != nil {
 		return response.ErrorResponse(c, http.StatusBadRequest, "ID de mascota inválido")
 	}
 
-<<<<<<< HEAD
+	pet, httpErr := handlers.HandleGetPetByID(uint(id))
+	if httpErr.Code != 0 {
+		return response.ConvertToErrorResponse(c, httpErr)
+	}
+
 	// Delegate pet retrieval to handler layer
-=======
->>>>>>> a6263fd8
 	pet, httpErr := handlers.HandleGetPetByID(uint(id))
 	if httpErr.Code != 0 {
 		return response.ConvertToErrorResponse(c, httpErr)
@@ -121,10 +116,7 @@
 		return response.ErrorResponse(c, http.StatusBadRequest, "datos de mascota inválidos")
 	}
 
-<<<<<<< HEAD
 	// Delegate pet creation to handler layer
-=======
->>>>>>> a6263fd8
 	created, httpErr := handlers.HandleCreatePet(&pet)
 	if httpErr.Code != 0 {
 		return response.ConvertToErrorResponse(c, httpErr)
@@ -150,10 +142,7 @@
 //   - Success: Updated pet data
 //   - Error: HTTP error with appropriate status code
 func handleUpdatePet(c echo.Context) error {
-<<<<<<< HEAD
 	// Extract and validate pet ID from path parameter
-=======
->>>>>>> a6263fd8
 	id, err := strconv.Atoi(c.Param("id"))
 	if err != nil {
 		return response.ErrorResponse(c, http.StatusBadRequest, "ID de mascota inválido")
@@ -169,10 +158,7 @@
 	// Ensure URL ID matches request body
 	pet.ID = uint(id)
 
-<<<<<<< HEAD
 	// Delegate pet update to handler layer
-=======
->>>>>>> a6263fd8
 	updated, httpErr := handlers.HandleUpdatePet(&pet)
 	if httpErr.Code != 0 {
 		return response.ConvertToErrorResponse(c, httpErr)
@@ -193,27 +179,18 @@
 //   - Success: Deletion confirmation message
 //   - Error: HTTP error with appropriate status code
 func handleDeletePet(c echo.Context) error {
-<<<<<<< HEAD
 	// Extract and validate pet ID from path parameter
-=======
->>>>>>> a6263fd8
 	id, err := strconv.Atoi(c.Param("id"))
 	if err != nil {
 		return response.ErrorResponse(c, http.StatusBadRequest, "ID de mascota inválido")
 	}
 
-<<<<<<< HEAD
 	// Delegate pet deletion to handler layer
-=======
->>>>>>> a6263fd8
 	httpErr := handlers.HandleDeletePet(uint(id))
 	if httpErr.Code != 0 {
 		return response.ConvertToErrorResponse(c, httpErr)
 	}
 
-<<<<<<< HEAD
 	// Return deletion confirmation
-=======
->>>>>>> a6263fd8
 	return response.MarshalResponse(c, map[string]string{"status": "deleted"})
 }