// Package api implements HTTP route handlers and endpoint registration for user management.
// This layer is responsible for:
// - HTTP endpoint registration and routing
// - Request binding and basic input validation
// - Calling appropriate handler functions
// - HTTP response formatting and status code management
// - Middleware integration for authentication and logging
package api

import (
	"backend/internal/api/handlers"
	r_models "backend/internal/api/routes/models"
	m "backend/internal/models"
	response "backend/internal/utils/rest"
	"net/http"
	"strconv"

	"github.com/labstack/echo/v4"
)

// ========================================
// ROUTE REGISTRATION
// ========================================

// RegisterUserRoutes registers all user-related HTTP endpoints with the Echo router.
// Organizes endpoints by functionality for better maintainability.
//
// Endpoint Organization:
// - User CRUD operations: Standard REST endpoints for user management
// - Authentication endpoints: Login and 2FA verification endpoints
//
// Parameters:
//   - e: Echo router instance for endpoint registration
func RegisterUserRoutes(e *echo.Echo) {
	// User CRUD operations
	e.GET("/api/users", handleListUsers)
	e.GET("/api/users/:id", handleGetUserByID)
<<<<<<< HEAD
	e.POST("/api/users", handleCreateUser)
=======
	e.POST("/api/register", handleCreateUser)
>>>>>>> a6263fd8
	e.PUT("/api/users/:id", handleUpdateUser)
	e.DELETE("/api/users/:id", handleDeleteUser)

	// Authentication endpoints
	e.POST("/api/auth/login", handleLoginUser)
<<<<<<< HEAD
	e.POST("/api/auth/login/google", handleLoginWithGoogle) // Use dedicated Google login handler
=======
>>>>>>> a6263fd8
	e.POST("/api/auth/verify-2fa", handle2FAAuth)
	e.POST("/api/auth/refresh-token", handleRefresh2FAToken)
}

// ========================================
// AUTHENTICATION ROUTE HANDLERS
// ========================================

// handleLoginUser processes user login requests.
// Implements the first step of two-factor authentication.
//
// HTTP Method: POST
// Endpoint: /api/auth/login
// Content-Type: application/json
//
// Request Body:
//   - email: User's email address
//   - password: User's password
//
// Response:
//   - Success: User data with session information
//   - Error: HTTP error with appropriate status code
func handleLoginUser(c echo.Context) error {
	var req r_models.LoginRequest

	// Bind and validate request body
	if err := c.Bind(&req); err != nil {
		return response.ErrorResponse(c, http.StatusBadRequest, "invalid request body")
	}

	// Delegate authentication to handler layer
	user, err := handlers.HandleManualLogin(req)
	if err != response.EmptyError {
		return response.ConvertToErrorResponse(c, err)
	}

<<<<<<< HEAD
	return response.MarshalResponse(c, user)
}

// handle2FAAuth processes two-factor authentication verification requests.
// Implements the second step of two-factor authentication.
//
// HTTP Method: POST
// Endpoint: /api/auth/verify-2fa
// Content-Type: application/json
//
// Request Body:
//   - sessionID: Session ID from login step
//   - code: 2FA verification code
//
// Response:
//   - Success: "OK" message indicating successful verification
//   - Error: HTTP error with appropriate status code
func handle2FAAuth(c echo.Context) error {
	var req r_models.TwoFactorRequest

	// Bind and validate request body
	if err := c.Bind(&req); err != nil {
		return response.ErrorResponse(c, http.StatusBadRequest, "invalid request body")
	}

	// Delegate 2FA verification to handler layer
	_, err := handlers.Handle2FAAuth(req)
	if err != response.EmptyError {
		return response.ConvertToErrorResponse(c, err)
	}

	// Return simple success message for 2FA verification
	return response.MarshalResponse(c, "OK")
}

// handleRefresh2FAToken processes requests to generate and resend 2FA tokens.
// Used when users need a new 2FA code (expired, lost, etc.).
//
// HTTP Method: POST
// Endpoint: /api/auth/refresh-token
// Content-Type: application/json
//
// Request Body:
//   - email: User's email address
//
// Response:
//   - Success: "OK" message indicating token was sent
//   - Error: HTTP error with appropriate status code
func handleRefresh2FAToken(c echo.Context) error {
	var req r_models.RefreshTokenRequest

	if err := c.Bind(&req); err != nil {
		return response.ErrorResponse(c, http.StatusBadRequest, "invalid request body")
	}

	_, err := handlers.HandleRefresh2FAToken(req)

	if err != response.EmptyError {
		return response.ConvertToErrorResponse(c, err)
	}

	return response.MarshalResponse(c, "OK")
}

// handleLoginWithGoogle processes Google OAuth login requests.
// Validates input, calls Google login handler, and returns user data or error.
//
// Validations:
//   - Ensures email and ID token are provided
//   - Calls handler to validate Google login
//   - Returns user data on success or error response on failure
//
// Parameters:
//   - c: Echo context containing the HTTP request and response
//
// Returns:
//   - HTTP response with user data on successful Google login
//   - Error response on failure
func handleLoginWithGoogle(c echo.Context) error {
	var req r_models.GoogleLoginRequest

	if err := c.Bind(&req); err != nil {
		return response.ErrorResponse(c, http.StatusBadRequest, "invalid request body")
	}

	user, err := handlers.HandleGoogleLogin(req)

=======
>>>>>>> a6263fd8
	if err != response.EmptyError {
		return response.ConvertToErrorResponse(c, err)
	}

	return response.MarshalResponse(c, user)
}

<<<<<<< HEAD
// handleListUsers retrieves all users in the system.
// Calls the handler to get the list of users and returns it in the response.
//
// Validations:
//   - No specific validations required for listing users
=======
func handle2FAAuth(c echo.Context) error {
	var req r_models.TwoFactorRequest

	if err := c.Bind(&req); err != nil {
		return response.ErrorResponse(c, http.StatusBadRequest, "invalid request body")
	}

	_, err := handlers.Handle2FAAuth(req)

	if err != response.EmptyError {
		return response.ConvertToErrorResponse(c, err)
	}

	return response.MarshalResponse(c, "OK")
}

func handleRefresh2FAToken(c echo.Context) error {
	var req r_models.RefreshTokenRequest

	if err := c.Bind(&req); err != nil {
		return response.ErrorResponse(c, http.StatusBadRequest, "invalid request body")
	}

	_, err := handlers.HandleRefresh2FAToken(req)

	if err != response.EmptyError {
		return response.ConvertToErrorResponse(c, err)
	}

	return response.MarshalResponse(c, "OK")
}

>>>>>>> a6263fd8
func handleListUsers(c echo.Context) error {
	users, httpErr := handlers.HandleListUsers()
	if httpErr.Code != 0 {
		return response.ConvertToErrorResponse(c, httpErr)
	}
	return response.MarshalResponse(c, users)
}

// handleGetUserByID retrieves a specific user by their unique identifier.
// This endpoint provides access to individual user data.
//
// Business Rules:
//   - Requires valid user ID as URL parameter
//   - Returns complete user information if found
//   - Should validate user access permissions (implement authorization middleware)
//
// Parameters:
//   - c: Echo context containing the HTTP request and response
//   - id: User ID as URL parameter (e.g., /api/users/{id})
//
// Returns:
//   - HTTP 200 with user object on success
//   - HTTP 400 if user ID is invalid or non-numeric
//   - HTTP 404 if user not found
//   - HTTP 500 on internal server error
//   - Error response with appropriate status code on failure
func handleGetUserByID(c echo.Context) error {
	id, err := strconv.Atoi(c.Param("id"))
	if err != nil {
		return response.ErrorResponse(c, http.StatusBadRequest, "ID de usuario inválido")
	}

	user, httpErr := handlers.HandleGetUserByID(uint(id))
	if httpErr.Code != 0 {
		return response.ConvertToErrorResponse(c, httpErr)
	}
	return response.MarshalResponse(c, user)
}

// handleCreateUser creates a new user account in the system.
// This endpoint handles user registration with validation and business rule enforcement.
//
// Business Rules:
//   - Validates all required user fields
//   - Enforces unique email addresses
//   - Performs password strength validation
//   - Creates user with default settings and permissions
//   - Sends welcome email notification (if mail service is configured)
//
// Parameters:
//   - c: Echo context containing the HTTP request and response
//   - Request body: CreateUserRequest JSON containing user details
//
// Request Body Fields:
//   - name: User's full name (required)
//   - email: User's email address (required, must be unique)
//   - password: User's password (required, must meet security requirements)
//   - Additional fields as defined in CreateUserRequest model
//
// Returns:
//   - HTTP 200 with "OK" message on successful creation
//   - HTTP 400 if request data is invalid or missing required fields
//   - HTTP 409 if email already exists
//   - HTTP 500 on internal server error
//   - Error response with appropriate status code on failure
func handleCreateUser(c echo.Context) error {
	var req r_models.CreateUserRequest

	if err := c.Bind(&req); err != nil {
		return response.ErrorResponse(c, http.StatusBadRequest, "datos inválidos")
	}

<<<<<<< HEAD
	httpErr := handlers.HandleCreateUser(&req)
	if httpErr.Code != 0 {
		return response.ConvertToErrorResponse(c, httpErr)
	}

	return response.MarshalResponse(c, "OK")
=======
	httpErr := handlers.HandleCreateUser(&user)
	if httpErr.Code != 0 {
		return response.ConvertToErrorResponse(c, httpErr)
	}
	return response.MarshalResponse(c, user)
>>>>>>> a6263fd8
}

// handleUpdateUser modifies an existing user's information.
// This endpoint handles user profile updates with validation and authorization.
//
// Business Rules:
//   - Requires valid user ID as URL parameter
//   - Validates updated fields according to business rules
//   - Maintains data integrity and referential constraints
//   - Updates only provided fields (partial updates supported)
//   - Logs user modification for audit trail
//
// Parameters:
//   - c: Echo context containing the HTTP request and response
//   - id: User ID as URL parameter (e.g., /api/users/{id})
//   - Request body: User data to update (JSON format)
//
// Returns:
//   - HTTP 200 with updated user object on success
//   - HTTP 400 if user ID is invalid or request data is malformed
//   - HTTP 404 if user not found
//   - HTTP 409 if update would violate unique constraints
//   - HTTP 500 on internal server error
//   - Error response with appropriate status code on failure
func handleUpdateUser(c echo.Context) error {
	id, err := strconv.Atoi(c.Param("id"))
	if err != nil {
		return response.ErrorResponse(c, http.StatusBadRequest, "ID de usuario inválido")
	}

	var user m.User
	if err := c.Bind(&user); err != nil {
		return response.ErrorResponse(c, http.StatusBadRequest, "datos inválidos")
	}
	user.ID = uint(id)

	httpErr := handlers.HandleUpdateUser(&user)
	if httpErr.Code != 0 {
		return response.ConvertToErrorResponse(c, httpErr)
	}
	return response.MarshalResponse(c, user)
}

// handleDeleteUser removes a user from the system.
// This endpoint handles user account deletion with proper validation and cleanup.
//
// Business Rules:
//   - Requires valid user ID as URL parameter
//   - Performs soft delete (marks as deleted) rather than hard delete
//   - Validates that user can be safely deleted (no critical dependencies)
//   - Maintains referential integrity with related entities
//   - Logs deletion for audit trail and compliance
//   - May require administrative privileges for execution
//
// Parameters:
//   - c: Echo context containing the HTTP request and response
//   - id: User ID as URL parameter (e.g., /api/users/{id})
//
// Returns:
//   - HTTP 200 with deletion confirmation on success
//   - HTTP 400 if user ID is invalid or non-numeric
//   - HTTP 404 if user not found or already deleted
//   - HTTP 409 if user cannot be deleted due to dependencies
//   - HTTP 500 on internal server error
//   - Error response with appropriate status code on failure
func handleDeleteUser(c echo.Context) error {
	id, err := strconv.Atoi(c.Param("id"))
	if err != nil {
		return response.ErrorResponse(c, http.StatusBadRequest, "ID de usuario inválido")
	}

	deleted, httpErr := handlers.HandleDeleteUser(uint(id))
	if httpErr.Code != 0 {
		return response.ConvertToErrorResponse(c, httpErr)
	}
	return response.MarshalResponse(c, deleted)
}<|MERGE_RESOLUTION|>--- conflicted
+++ resolved
@@ -35,20 +35,13 @@
 	// User CRUD operations
 	e.GET("/api/users", handleListUsers)
 	e.GET("/api/users/:id", handleGetUserByID)
-<<<<<<< HEAD
-	e.POST("/api/users", handleCreateUser)
-=======
 	e.POST("/api/register", handleCreateUser)
->>>>>>> a6263fd8
 	e.PUT("/api/users/:id", handleUpdateUser)
 	e.DELETE("/api/users/:id", handleDeleteUser)
 
 	// Authentication endpoints
 	e.POST("/api/auth/login", handleLoginUser)
-<<<<<<< HEAD
 	e.POST("/api/auth/login/google", handleLoginWithGoogle) // Use dedicated Google login handler
-=======
->>>>>>> a6263fd8
 	e.POST("/api/auth/verify-2fa", handle2FAAuth)
 	e.POST("/api/auth/refresh-token", handleRefresh2FAToken)
 }
@@ -85,7 +78,6 @@
 		return response.ConvertToErrorResponse(c, err)
 	}
 
-<<<<<<< HEAD
 	return response.MarshalResponse(c, user)
 }
 
@@ -173,8 +165,6 @@
 
 	user, err := handlers.HandleGoogleLogin(req)
 
-=======
->>>>>>> a6263fd8
 	if err != response.EmptyError {
 		return response.ConvertToErrorResponse(c, err)
 	}
@@ -182,46 +172,6 @@
 	return response.MarshalResponse(c, user)
 }
 
-<<<<<<< HEAD
-// handleListUsers retrieves all users in the system.
-// Calls the handler to get the list of users and returns it in the response.
-//
-// Validations:
-//   - No specific validations required for listing users
-=======
-func handle2FAAuth(c echo.Context) error {
-	var req r_models.TwoFactorRequest
-
-	if err := c.Bind(&req); err != nil {
-		return response.ErrorResponse(c, http.StatusBadRequest, "invalid request body")
-	}
-
-	_, err := handlers.Handle2FAAuth(req)
-
-	if err != response.EmptyError {
-		return response.ConvertToErrorResponse(c, err)
-	}
-
-	return response.MarshalResponse(c, "OK")
-}
-
-func handleRefresh2FAToken(c echo.Context) error {
-	var req r_models.RefreshTokenRequest
-
-	if err := c.Bind(&req); err != nil {
-		return response.ErrorResponse(c, http.StatusBadRequest, "invalid request body")
-	}
-
-	_, err := handlers.HandleRefresh2FAToken(req)
-
-	if err != response.EmptyError {
-		return response.ConvertToErrorResponse(c, err)
-	}
-
-	return response.MarshalResponse(c, "OK")
-}
-
->>>>>>> a6263fd8
 func handleListUsers(c echo.Context) error {
 	users, httpErr := handlers.HandleListUsers()
 	if httpErr.Code != 0 {
@@ -294,20 +244,12 @@
 		return response.ErrorResponse(c, http.StatusBadRequest, "datos inválidos")
 	}
 
-<<<<<<< HEAD
 	httpErr := handlers.HandleCreateUser(&req)
 	if httpErr.Code != 0 {
 		return response.ConvertToErrorResponse(c, httpErr)
 	}
 
 	return response.MarshalResponse(c, "OK")
-=======
-	httpErr := handlers.HandleCreateUser(&user)
-	if httpErr.Code != 0 {
-		return response.ConvertToErrorResponse(c, httpErr)
-	}
-	return response.MarshalResponse(c, user)
->>>>>>> a6263fd8
 }
 
 // handleUpdateUser modifies an existing user's information.
