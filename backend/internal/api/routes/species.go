// Package api implements HTTP route handlers and endpoint registration for species management.
// This layer is responsible for:
// - HTTP endpoint registration and routing for species operations
// - Request binding and basic input validation
// - Calling appropriate handler functions for species management
// - HTTP response formatting and status code management
// - RESTful API design compliance for species resources
package api

import (
	"backend/internal/api/handlers"
	m "backend/internal/models"
	response "backend/internal/utils/rest"
	"net/http"
	"strconv"

	"github.com/labstack/echo/v4"
)

// ========================================
// ROUTE REGISTRATION
// ========================================

// RegisterSpeciesRoutes registers all species-related HTTP endpoints with the Echo router.
// Implements standard RESTful API design patterns for species resource management.
//
// Endpoint Organization:
// - GET /api/species: List all species
// - GET /api/species/:id: Get specific species by ID
// - POST /api/species: Create new species
// - DELETE /api/species/:id: Delete species by ID
//
// Note: PUT endpoint not implemented as species updates are typically restricted
// to maintain data integrity with existing pet records.
//
// Parameters:
//   - e: Echo router instance for endpoint registration
func RegisterSpeciesRoutes(e *echo.Echo) {
	e.GET("/api/species", handleListSpecies)
	e.GET("/api/species/:id", handleGetSpeciesByID)
	e.POST("/api/species", handleCreateSpecies)
	e.DELETE("/api/species/:id", handleDeleteSpecies)
}

// ========================================
// SPECIES MANAGEMENT ROUTE HANDLERS
// ========================================

// handleListSpecies processes requests to retrieve all species in the system.
// Returns all available species for use in pet registration and filtering.
//
// HTTP Method: GET
// Endpoint: /api/species
//
// Response:
//   - Success: Array of all species with complete information
//   - Error: HTTP error with appropriate status code
func handleListSpecies(c echo.Context) error {
<<<<<<< HEAD
	// Delegate species listing to handler layer
=======
>>>>>>> a6263fd8
	species, httpErr := handlers.HandleListSpecies()
	if httpErr.Code != 0 {
		return response.ConvertToErrorResponse(c, httpErr)
	}

	return response.MarshalResponse(c, species)
}

// handleGetSpeciesByID processes requests to retrieve a specific species by its ID.
// Returns complete species information including description and metadata.
//
// HTTP Method: GET
// Endpoint: /api/species/:id
// Path Parameters:
//   - id: Species ID to retrieve
//
// Response:
//   - Success: Complete species data
//   - Error: HTTP error with appropriate status code
func handleGetSpeciesByID(c echo.Context) error {
<<<<<<< HEAD
	// Extract and validate species ID from path parameter
	id, err := strconv.Atoi(c.Param("id"))
	if err != nil {
		return response.ErrorResponse(c, http.StatusBadRequest, "ID de especie inválido")
	}

	// Delegate species retrieval to handler layer
	species, httpErr := handlers.HandleGetSpeciesByID(uint(id))
	if httpErr.Code != 0 {
		return response.ConvertToErrorResponse(c, httpErr)
	}

=======
	id, err := strconv.Atoi(c.Param("id"))
	if err != nil {
		return response.ErrorResponse(c, http.StatusBadRequest, "ID de especie inválido")
	}

	species, httpErr := handlers.HandleGetSpeciesByID(uint(id))
	if httpErr.Code != 0 {
		return response.ConvertToErrorResponse(c, httpErr)
	}
>>>>>>> a6263fd8
	return response.MarshalResponse(c, species)
}

// handleCreateSpecies processes species creation requests.
// Creates new species records with proper validation.
//
// HTTP Method: POST
// Endpoint: /api/species
// Content-Type: application/json
//
// Request Body:
//   - Species data for registration (name, description)
//
// Response:
//   - Success: Created species data with assigned ID
//   - Error: HTTP error with appropriate status code
func handleCreateSpecies(c echo.Context) error {
	var species m.Species
<<<<<<< HEAD

	// Bind and validate request body
=======
>>>>>>> a6263fd8
	if err := c.Bind(&species); err != nil {
		return response.ErrorResponse(c, http.StatusBadRequest, "datos de especie inválidos")
	}

<<<<<<< HEAD
	// Delegate species creation to handler layer
=======
>>>>>>> a6263fd8
	created, httpErr := handlers.HandleCreateSpecies(&species)
	if httpErr.Code != 0 {
		return response.ConvertToErrorResponse(c, httpErr)
	}

	return response.MarshalResponse(c, created)
}

// handleDeleteSpecies processes species deletion requests.
// Removes species from the system with proper constraint checking.
//
// HTTP Method: DELETE
// Endpoint: /api/species/:id
// Path Parameters:
//   - id: Species ID to delete
//
// Business Rules:
// - Species cannot be deleted if pets are associated with it
// - Deletion will fail with appropriate error if constraints are violated
// - Ensures referential integrity across the pet adoption system
//
// Response:
//   - Success: Deletion confirmation message
//   - Error: HTTP error with appropriate status code (including constraint violations)
func handleDeleteSpecies(c echo.Context) error {
<<<<<<< HEAD
	// Extract and validate species ID from path parameter
=======
>>>>>>> a6263fd8
	id, err := strconv.Atoi(c.Param("id"))
	if err != nil {
		return response.ErrorResponse(c, http.StatusBadRequest, "ID de especie inválido")
	}

<<<<<<< HEAD
	// Delegate species deletion to handler layer
=======
>>>>>>> a6263fd8
	httpErr := handlers.HandleDeleteSpecies(uint(id))
	if httpErr.Code != 0 {
		return response.ConvertToErrorResponse(c, httpErr)
	}

	// Return deletion confirmation
	return response.MarshalResponse(c, map[string]string{"status": "deleted"})
}<|MERGE_RESOLUTION|>--- conflicted
+++ resolved
@@ -56,10 +56,7 @@
 //   - Success: Array of all species with complete information
 //   - Error: HTTP error with appropriate status code
 func handleListSpecies(c echo.Context) error {
-<<<<<<< HEAD
 	// Delegate species listing to handler layer
-=======
->>>>>>> a6263fd8
 	species, httpErr := handlers.HandleListSpecies()
 	if httpErr.Code != 0 {
 		return response.ConvertToErrorResponse(c, httpErr)
@@ -80,7 +77,6 @@
 //   - Success: Complete species data
 //   - Error: HTTP error with appropriate status code
 func handleGetSpeciesByID(c echo.Context) error {
-<<<<<<< HEAD
 	// Extract and validate species ID from path parameter
 	id, err := strconv.Atoi(c.Param("id"))
 	if err != nil {
@@ -92,18 +88,6 @@
 	if httpErr.Code != 0 {
 		return response.ConvertToErrorResponse(c, httpErr)
 	}
-
-=======
-	id, err := strconv.Atoi(c.Param("id"))
-	if err != nil {
-		return response.ErrorResponse(c, http.StatusBadRequest, "ID de especie inválido")
-	}
-
-	species, httpErr := handlers.HandleGetSpeciesByID(uint(id))
-	if httpErr.Code != 0 {
-		return response.ConvertToErrorResponse(c, httpErr)
-	}
->>>>>>> a6263fd8
 	return response.MarshalResponse(c, species)
 }
 
@@ -122,19 +106,13 @@
 //   - Error: HTTP error with appropriate status code
 func handleCreateSpecies(c echo.Context) error {
 	var species m.Species
-<<<<<<< HEAD
 
 	// Bind and validate request body
-=======
->>>>>>> a6263fd8
 	if err := c.Bind(&species); err != nil {
 		return response.ErrorResponse(c, http.StatusBadRequest, "datos de especie inválidos")
 	}
 
-<<<<<<< HEAD
 	// Delegate species creation to handler layer
-=======
->>>>>>> a6263fd8
 	created, httpErr := handlers.HandleCreateSpecies(&species)
 	if httpErr.Code != 0 {
 		return response.ConvertToErrorResponse(c, httpErr)
@@ -160,19 +138,17 @@
 //   - Success: Deletion confirmation message
 //   - Error: HTTP error with appropriate status code (including constraint violations)
 func handleDeleteSpecies(c echo.Context) error {
-<<<<<<< HEAD
-	// Extract and validate species ID from path parameter
-=======
->>>>>>> a6263fd8
 	id, err := strconv.Atoi(c.Param("id"))
 	if err != nil {
 		return response.ErrorResponse(c, http.StatusBadRequest, "ID de especie inválido")
 	}
 
-<<<<<<< HEAD
+	httpErr := handlers.HandleDeleteSpecies(uint(id))
+	if httpErr.Code != 0 {
+		return response.ConvertToErrorResponse(c, httpErr)
+	}
+
 	// Delegate species deletion to handler layer
-=======
->>>>>>> a6263fd8
 	httpErr := handlers.HandleDeleteSpecies(uint(id))
 	if httpErr.Code != 0 {
 		return response.ConvertToErrorResponse(c, httpErr)
